# FlowFarm.jl
Wind farm optimization tools based in Julia. 

FlowFarm provides a modular framework of common wind farm analyis models written specifically for optimization.

## Installation

<<<<<<< HEAD
### To install FlowFarm
=======
### Install FlowFarm
>>>>>>> e1f7642b

```julia
(v1.x) pkg> dev https://github.com/byuflowlab/FlowFarm.jl.git
```

### Enable NaN Safe Mode in ForwardDiff
<<<<<<< HEAD
=======
NaN Safe Mode must be enables in ForwardDiff for ForwardDiff to work properly with FlowFarm.

>>>>>>> e1f7642b
```julia
(v1.x) pkg> dev ForwardDiff
```
```
$ cd ~/.julia/dev/ForwardDiff/src/
```
<<<<<<< HEAD
In `prelude.jl`, on the first line, set `const NANSAFE_MODE_ENABLED = true` and save the file. For more information see the ForwardDiff documentation at http://www.juliadiff.org/ForwardDiff.jl/latest/user/advanced.html
=======
In `prelude.jl`, on the first line, set `const NANSAFE_MODE_ENABLED = true` and save the file. 
For more information see the ForwardDiff documentation at 
http://www.juliadiff.org/ForwardDiff.jl/latest/user/advanced.html
>>>>>>> e1f7642b

## Testing

To test FlowFarm, run the following in the test directory:

```julia
include("runtests.jl")
```

Currently, all tests should pass except for the Gaussian turbulence intensity. This model
has not been fully integrated into the FlowFarm architecture.

## Documentation

While we hope to provide more complete documentation in the future, for now you can use the 
quick start guide below to get started. We have also provided a series of example scripts. 
The example scripts can be found in the test directory.

### Multi-threading
Multi-threading is available for the calculation of annual energy production (AEP). It can be
enabled as follows in a bash terminal in Linux/OS prior to launching a julia session:

```
export JULIA_NUM_THREADS=<number of threads>
```
For enabling multi-threading on other shells/systems please see the julia parallel-computing
docs here: https://docs.julialang.org/en/v1/manual/parallel-computing/.

### Distributed Processing
Distributed parallel processing is available for the calculation of annual energy production (AEP). 

You may have to add `using Distributed` to your julia script and use the `@everywhere` macro 
in front of any functions you define that all processors will need access to. For an example, 
see `example_opt_6_38turb_round_distributed.jl`.

#### Using Distributed Processing without an HPC Cluster Manager (e.g. on your local system)
Distributed parallel processing can be enabled as follows when launching a julia session:

```
julia -p <number of processors>
```

#### Using Distributed Processing with an HPC Cluster Manager (e.g. SLURM)
The `-p` option to the julia call is unnecessary when running with a cluster manager. 
To work with cluster managers, add the following to your julia script (this example is for 
SLURM, but other managers are available as well):

```
using Distributed
using ClusterManagers

 ...

 addprocs(SlurmManager(parse(Int, ENV["SLURM_NTASKS"])-1))
 @everywhere import FlowFarm; const ff = FlowFarm
```

Also include the `@everywhere` macro in front of any function definitions or include statements
in your julia script that all processors will need access to.

Your SLURM job script should look something like this:

```
#!/bin/bash -l
#SBATCH --ntasks=100
#SBATCH --mem-per-cpu=1024M   # memory per CPU core
#SBATCH --time=01:00:00 # time=HH:MM:SS
#SBATCH -J "Your job name here"   # job name

module load julia

julia julia_script.jl
```

### References
For more information on using julia in a distributed environment, please see notes below and
reference https://docs.julialang.org/en/v1/manual/parallel-computing/.


## Quick Start

There are four main steps to setting up and running an analysis in FlowFarm. 
(1) setting up the problem description, (2) setting up the analysis model set, and 
(3) running the analysis. Details for setting up an optimization will depend heavily on the
optimization package you are using, your objective, and your design variables. Optimization
examples using various packages are provided in the example scripts located in the test directory.

### (1) Setting up the problem description

```julia
import FlowFarm; const ff = FlowFarm

# define the rotor diameter
diameter = 80.0

# set initial turbine x and y locations
turbine_x = [-3.0, 0.0, 3.0, 0.0, 0.0, -1.5, 0.0, 1.5, 0.0].*diameter
turbine_y = [0.0, 3.0, 0.0, -3.0, 0.0, 0.0, 1.5, 0.0, -1.5].*diameter

# calculate the number of turbines
nturbines = length(turbine_x)

# set turbine base heights
turbine_z = zeros(nturbines)

# set turbine yaw values
turbine_yaw = zeros(nturbines)

# set turbine design parameters
rotor_diameter = zeros(nturbines) .+ diameter   # m
hub_height = zeros(nturbines) .+ 70.0           # m
cut_in_speed = zeros(nturbines) .+4.            # m/s
cut_out_speed = zeros(nturbines) .+25.          # m/s
rated_speed = zeros(nturbines) .+16.            # m/s
rated_power = zeros(nturbines) .+2.0E6          # W
generator_efficiency = zeros(nturbines) .+ 0.944

``` Rotor swept area sample points (normalized by rotor radius). These arrays define which
which points on the rotor swept area should be used to estimate the effective inflow
wind speed for each wind turbine. Values of 0.0 are at the rotor hub, 1.0 is at the blade
tip. z is vertical, and y is horizontal. These points track the rotor yaw.```
rotor_points_y = [0.0]
rotor_points_z = [0.0]

# set flow parameters
wind_speed = 8.0        # m/2
air_density = 1.1716    # kg/m^3
ambient_ti = 0.077      # %
shearexponent = 0.15
winddirections = [275.0*pi/180.0, 0.0, pi]          # radians
windspeeds = [wind_speed, wind_speed, wind_speed]   # m/s
windprobabilities = [1.0/3.0,1.0/3.0,1.0/3.0]       # %
ambient_tis = [ambient_ti, ambient_ti, ambient_ti]  # %
measurementheight = [hub_height[1], hub_height[1], hub_height[1]]   # m

# initialize the wind shear model
wind_shear_model = ff.PowerLawWindShear(shearexponent)

# initialize the wind resource definition
windresource = ff.DiscretizedWindResource(winddirections, windspeeds, windprobabilities, 
measurementheight, air_density, ambient_tis, wind_shear_model)

```

### (2) Setting up the analysis models

```julia
``` initialize power model (this is a simple power model based only on turbine design and is 
not accurate. For examples on how to use more accurate power models, look at the example 
optimization scripts)```
power_model = ff.PowerModelPowerCurveCubic()

``` The user can define different power models for different wind turbines, but here we use the
same power model for every turbine. The initialization of the power_models vector is important
for optmization using algorithmic differentiation via the ForwardDiff.jl package.```
power_models = Vector{typeof(power_model)}(undef, nturbines)
for i = 1:nturbines
    power_models[i] = power_model
end

``` Initialize thrust model. The user can provide a complete thrust curve. See the example 
scripts for details on initializing them. The initialization of ct_models vector is important
for optmization using algorithmic differentiation via the ForwardDiff.jl package.```
ct_model = ff.ThrustModelConstantCt(0.65)
ct_models = Vector{typeof(ct_model)}(undef, nturbines)
for i = 1:nturbines
    ct_models[i] = ct_model
end

``` set up wake and related models. Here we will use the default values provided in FlowFarm.
However, it is important to use the correct model parameters. More information and references
are provided in the doc strings attached to each model.```

# the wake deficit model predicts the impact of wind turbines wake on the wind speed
wakedeficitmodel = ff.GaussYaw()

# the wake deflection model predicts the cross-wind location of the center of a wind turbine wake
wakedeflectionmodel = ff.GaussYawDeflection()

# the wake combination model defines how the predicted deficits in each wake should be combined to predict the total deficit at a point
wakecombinationmodel = ff.LinearLocalVelocitySuperposition()

# the local turbulence intensity models can be used to estimate the local turbulence intensity at each wind turbine or point to provide
# more accurate input information to the wake and deflection models if applicable.
localtimodel = ff.LocalTIModelMaxTI()

# initialize model set. This is just a convenience container for the analysis models.
model_set = ff.WindFarmModelSet(wakedeficitmodel, wakedeflectionmodel, wakecombinationmodel, localtimodel)

```
### (3) Running the analysis

```julia

# calculate AEP
AEP = obj_scale*ff.calculate_aep(turbine_x, turbine_y, turbine_z, rotor_diameter,
hub_height, turbine_yaw, ct_models, generator_efficiency, cut_in_speed,
cut_out_speed, rated_speed, rated_power, windresource, power_models, model_set,
rotor_sample_points_y=rotor_points_y, rotor_sample_points_z=rotor_points_z)

```<|MERGE_RESOLUTION|>--- conflicted
+++ resolved
@@ -5,35 +5,24 @@
 
 ## Installation
 
-<<<<<<< HEAD
-### To install FlowFarm
-=======
 ### Install FlowFarm
->>>>>>> e1f7642b
 
 ```julia
 (v1.x) pkg> dev https://github.com/byuflowlab/FlowFarm.jl.git
 ```
 
 ### Enable NaN Safe Mode in ForwardDiff
-<<<<<<< HEAD
-=======
 NaN Safe Mode must be enables in ForwardDiff for ForwardDiff to work properly with FlowFarm.
 
->>>>>>> e1f7642b
 ```julia
 (v1.x) pkg> dev ForwardDiff
 ```
 ```
 $ cd ~/.julia/dev/ForwardDiff/src/
 ```
-<<<<<<< HEAD
-In `prelude.jl`, on the first line, set `const NANSAFE_MODE_ENABLED = true` and save the file. For more information see the ForwardDiff documentation at http://www.juliadiff.org/ForwardDiff.jl/latest/user/advanced.html
-=======
 In `prelude.jl`, on the first line, set `const NANSAFE_MODE_ENABLED = true` and save the file. 
 For more information see the ForwardDiff documentation at 
 http://www.juliadiff.org/ForwardDiff.jl/latest/user/advanced.html
->>>>>>> e1f7642b
 
 ## Testing
 
