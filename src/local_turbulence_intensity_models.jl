--- conflicted
+++ resolved
@@ -22,17 +22,13 @@
 # compute wake spread parameter based on local turbulence intensity
 function _k_star_func(ti_ust,k1,k2)
     # calculate wake spread parameter from Niayifar and Porte Agel (2015, 2016)
-<<<<<<< HEAD
-    k_star_ust = 0.3837*ti_ust + 0.003678
-
-    # k_star_ust = 0.2*ti_ust + 0.003
-=======
+ 
     k_star_ust = k1*ti_ust + k2
->>>>>>> 58dec29c
 
     return k_star_ust
 
 end
+_k_star_func(x) = _k_star_func(x, 0.3837, 0.003678)
 
 function _niayifar_added_ti_function(x, d_dst, d_ust, h_ust, h_dst, ct_ust, kstar_ust, delta_y, ti_amb, ti_ust, ti_dst, ti_area_ratio_in; s=700.0)
     # Niayifar and Porte Agel 2015, 2016 using smooth max on area TI ratio
