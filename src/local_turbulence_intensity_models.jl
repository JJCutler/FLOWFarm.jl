--- conflicted
+++ resolved
@@ -1,67 +1,5 @@
 abstract type AbstractLocalTurbulenceIntensityModel end
 
-<<<<<<< HEAD
-struct NoLocalTI{TF} <: AbstractLocalTurbulenceIntensityModel
-    ct::TF
-end
-
-
-struct CrepsoHernandez{TF} <: AbstractLocalTurbulenceIntensityModel
-    initial::TF
-    constant::TF
-    ai::TF
-    downstream::TF
-end
-
-
-
-
-
-
-# def calculate_turbulence_intensity(self, flow_field_ti, velocity_model, turbine_coord, wake_coord, turbine_wake):
-#         """
-#         Calculates the turbulence intensity at a specific wind turbine.
-#         This method calculates and returns the turbulence intensity at
-#         the wind turbine consisting of the ambient turbulence as well
-#         as the wake-added turbulence from an upstream turbine, using
-#         the approach of Crespo, A. and Herna, J. "Turbulence
-#         characteristics in wind-turbine wakes." *J. Wind Eng Ind
-#         Aerodyn*. 1996.
-#         Args:
-#             flow_field_ti: A float that is the ambient turbulence
-#                 intensity in the flow field expressed as a decimal
-#                 fraction.
-#             velocity_model: A
-#                 :py:obj:`floris.simulation.wake_velocity.WakeVelocity`
-#                 object containing wake model parameters.
-#             turbine_coord: A :py:obj:`floris.utilities.Vec3` object
-#                 containing the coordinate of the turbine.
-#             wake_coord: A :py:obj:`floris.utilities.Vec3` object
-#                 containing the coordinate of the upstream turbine.
-#             turbine_wake: A :py:class:`floris.simulation.turbine`
-#                 object that represents the upstream turbine.
-#         Returns:
-#             numpy.float64: The turbulence intensity at the current
-#             turbine including ambient turbulence and turbulence added
-#             by the upstream turbine wake.
-#         """
-#
-#         ti_initial = flow_field_ti
-#
-#         # user-input turbulence intensity parameters
-#         ti_i = velocity_model.ti_initial
-#         ti_constant = velocity_model.ti_constant
-#         ti_ai = velocity_model.ti_ai
-#         ti_downstream = velocity_model.ti_downstream
-#
-#         # turbulence intensity calculation based on Crespo et. al.
-#         ti_calculation = ti_constant \
-#             * turbine_wake.aI**ti_ai \
-#             * ti_initial**ti_i \
-#             * ((turbine_coord.x1 - wake_coord.x1) / self.rotor_diameter)**ti_downstream
-#
-#         return np.sqrt(ti_calculation**2 + flow_field_ti**2)
-=======
 struct LocalTIModelNoLocalTI{} <: AbstractLocalTurbulenceIntensityModel
 
 end
@@ -86,60 +24,60 @@
 
 #     ! initialize local ti tmp
 #     TI_dst_tmp = TIturbs(turbI)
-    
+
 #     ! loop over upstream turbines
 #     do, u=1, nTurbines
-    
+
 #         ! get index of upstream turbine
 #         turb = sorted_x_idx(u) + 1
-        
+
 #         ! skip turbine's influence on itself
 #         if (turb .eq. turbI) cycle
-        
+
 #         ! calculate downstream distance between wind turbines
 #         x = turbineXw(turbI) - turbineXw(turb)
-        
+
 #         if (x > tol) then
-#             ! determine the far-wake onset location 
-#             call x0_func(rotorDiameter(turb), yaw(turb), Ct_local(turb), alpha, & 
+#             ! determine the far-wake onset location
+#             call x0_func(rotorDiameter(turb), yaw(turb), Ct_local(turb), alpha, &
 #                         & TIturbs(turb), beta, x0)
-        
+
 #             ! calculate the distance from the onset of far-wake
 #             deltax0 = x - x0
-        
-#             ! horizontal spread 
+
+#             ! horizontal spread
 #             call sigmay_func(x, x0, ky_local(turb), rotorDiameter(turb), yaw(turb), sigmay)
 
-#             ! vertical spread 
+#             ! vertical spread
 #             call sigmaz_func(x, x0, kz_local(turb), rotorDiameter(turb), sigmaz)
-        
+
 #             ! determine the initial wake angle at the onset of far wake
 #             call theta_c_0_func(yaw(turb), Ct_local(turb), theta_c_0)
-    
+
 #             ! horizontal cross-wind wake displacement from hub
 #             call wake_offset_func(x, rotorDiameter(turb), theta_c_0, x0, yaw(turb), &
 #                                     & ky_local(turb), kz_local(turb), &
 #                                     Ct_local(turb), sigmay, sigmaz, wake_offset)
-    
+
 #             ! cross wind distance from point location to upstream turbine wake center
-#             deltay = turbineYw(turbI) - (turbineYw(turb) + wake_offset)   
-        
-#             ! save ti_area_ratio and ti_dst to new memory locations to avoid 
+#             deltay = turbineYw(turbI) - (turbineYw(turb) + wake_offset)
+
+#             ! save ti_area_ratio and ti_dst to new memory locations to avoid
 #             ! aliasing during differentiation
 #             TI_area_ratio_tmp = TI_area_ratio
 #             TI_dst_tmp = TIturbs(turbI)
 #             TI_ust_tmp = TIturbs(turb)
-    
+
 #             ! update local turbulence intensity
-#             call added_ti_func(TI, Ct_local(turb), x, ky_local(turb), rotorDiameter(turb), & 
+#             call added_ti_func(TI, Ct_local(turb), x, ky_local(turb), rotorDiameter(turb), &
 #                                 & rotorDiameter(turbI), deltay, turbineZ(turb), &
 #                                 & turbineZ(turbI), sm_smoothing, TI_ust_tmp, &
 #                                 & TI_calculation_method, TI_area_ratio_tmp, &
 #                                 & TI_dst_tmp, TI_area_ratio, TIturbs(turbI))
 #         end if
-    
+
 #     end do
-    
+
 #     ! calculate wake spreading parameter at turbI based on local turbulence intensity
 #     if (calc_k_star .eqv. .true.) then
 
@@ -148,6 +86,5 @@
 #         kz_local(turbI) = k_star
 
 #     end if
-    
-# end if
->>>>>>> a8615d41
+
+# end if