"""file with functions used in wind farm optimization, including constraints
created May 4, 2020
author: PJ Stanley and Jared Thomas
"""


"""
    turbine_spacing(turbine_x,turbine_y)

Calculate the distance between turbines in a wind farm. There is an infinite gradient
of this function if two points are exactly the same. This can be avoided by returning the
square of the turbine spacing rather than the actual distance, but it makes the gradients
scale much more poorly. Because it is very vanishinly rare to have turbines exactly in the
same location, this function leaves the square root in the calculations.

# Arguments
- `turbine_x::Array{Float}`: turbine x locations
- `turbine_y::Array{Float}`: turbine y locations
"""
function turbine_spacing(turbine_x, turbine_y)
    nturbines = length(turbine_x)
    spacing_vec =
        zeros(typeof(turbine_x[1]), Int((nturbines) * (nturbines - 1) / 2))
    k = 1
    for i in 1:nturbines
        for j in i+1:nturbines
            spacing_vec[k] = sqrt(
                (turbine_x[j] - turbine_x[i])^2 +
                (turbine_y[j] - turbine_y[i])^2,
            )
            k += 1
        end
    end
    return spacing_vec
end


function splined_boundary_spacing(turbine_x, turbine_y, spline_list, corner_x, corner_y)

        
end

"""
    circle_boundary(center,radius,turbine_x,turbine_y)

calculate the distance from each turbine to a circular boundary. Negative means the
turbine is inside the boundary

# Arguments
- `center::Float`: circular boundary center [x,y]
- `radius::Float`: circulat boundary radius
- `turbine_x::Array{Float}`: turbine x locations
- `turbine_y::Array{Float}`: turbine y locations
"""
function circle_boundary(center, radius, turbine_x, turbine_y)
    nturbines = length(turbine_x)
    boundary_vec = zeros(typeof(turbine_x[1]), nturbines)
    for i in 1:nturbines
        boundary_vec[i] =
            sqrt((center[1] - turbine_x[i])^2 + (center[2] - turbine_y[i])^2) -
            radius
    end
    return boundary_vec
end


"""
    convex_boundary(boundary_vertices,boundary_normals,turbine_x,turbine_y)

calculate the distance from each turbine to a possibly non-circular, but convex boundary. Negative means the
turbine is inside the boundary

# Arguments
- `boundary_vertices::Array{Float,2}`: vertices of the convex hull CCW in order s.t.
        boundaryVertices[i] -> first point of face for unit_normals[i]
- `boundary_normals::Array{Float,2}`: unit normal vector for each boundary face
        CCW where boundaryVertices[i] is the first point of the corresponding face
- `turbine_x::Array{Float}`: turbine x locations
- `turbine_y::Array{Float}`: turbine y locations
"""
function convex_boundary(boundary_vertices, boundary_normals, turbine_x, turbine_y)
    nturbines = length(turbine_x)
        nVertices = size(boundary_vertices)[1]
        # initialize array to hold distances from each point to each face
        face_distance = zeros(typeof(turbine_x[1]),(nturbines, nVertices))

        # loop through points and find distance to each face
        for i = 1:nturbines
                # determine if point is inside or outside of each face, and distance from each face
                for j = 1:nVertices
                        # define the vector from the point of interest to the first point of the face
                        pa = [boundary_vertices[j, 1]-turbine_x[i], boundary_vertices[j, 2]-turbine_y[i]]
                        # find perpendicular distance from point to current surface (vector projection)
                        d_vec = sum(pa .* boundary_normals[j,:]) .* boundary_normals[j,:]
                        # calculate the sign of perpendicular distance from point to current face (- is inside, + is outside)
                        face_distance[i, j] = -sum(d_vec .* boundary_normals[j,:])
                end
        end

        return vcat(face_distance...)
end


"""
<<<<<<< HEAD
    splined_boundary(boundary_vertices,turbine_x,turbine_y)

calculate the distance from each turbine to a closed boundary made up of zero or
more reflex angles (concavities). Boundary will have three or four user-selected
"corners", such that the "sides" between corners (that will be splined) are
injective functions (meaning that for every x-coord,there exists only one
corresponding y-coord). Returns four values for every turbine, corresponding to
upper, lower, left, and right splined "sides". A negative return value means the
turbine is outside the boundary for that corresponding "side".

# Arguments
- `boundary_vertices::Array{Float,2}`: vertices of the concave hull CCW in 
        order s.t. boundaryVertices[0] is the NE corner of boundary
- `boundary_corners::Array{Float}`: An array of 3 or 4 indicies in boundary_vertices
        that correspond to the four "corners" used between splined "sides"
- `turbine_x::Array{Float}`: turbine x locations
- `turbine_y::Array{Float}`: turbine y locations
"""
function splined_boundary(boundary_vertices, boundary_corners, turbine_x, turbine_y)
    nturbines = length(turbine_x)
    nVertices = size(boundary_vertices)[1]

    # Read in boundary
    # Spline sides
    # Use UpDwnYVals()
=======
    ray_trace_boundary(boundary_vertices,boundary_normals,turbine_x,turbine_y)

Calculate the distance from each turbine to the nearest point on the boundary. 
Negative means the turbine is inside the boundary.

# Arguments
- `boundary_vertices::Array{Float,2}`: vertices of the convex hull CCW in order s.t.
        boundaryVertices[i] -> first point of face for unit_normals[i]
- `boundary_normals::Array{Float,2}`: unit normal vector for each boundary face
        CCW where boundaryVertices[i] is the first point of the corresponding face
- `turbine_x::Array{Float}`: turbine x locations
- `turbine_y::Array{Float}`: turbine y locations
"""
function ray_trace_boundary(boundary_vertices,boundary_normals,turbine_x,turbine_y)

    # number of turbines and boundary vertices
    nturbines = length(turbine_x)
    nvertices = size(boundary_vertices)[1]

    # initialize constraint output values
    c = zeros(typeof(turbine_x[1]),(nturbines))

    # initialize array to hold distances from each turbine to closest boundary face
    turbine_to_face_distance = zeros(typeof(turbine_x[1]),(nvertices))

    # add the first boundary vertex again to the end of the boundary vertices vector (to form a closed loop)
    boundary_vertices = [boundary_vertices; boundary_vertices[1,1] boundary_vertices[1,2]]

    # iterate through each turbine location
    for i = 1:nturbines

        # initialize intersection counter
        intersection_counter = 0

        # get vector from turbine to the first vertex in first face
        turbine_to_first_facepoint = boundary_vertices[1, :] - [turbine_x[i]; turbine_y[i]]

        # iterate through each boundary
        for j = 1:nvertices

            # check if y-coordinate of turbine is less than at least one y-coordinate of the two boundary vertices
            if !(boundary_vertices[j, 2] < turbine_y[i] && boundary_vertices[j+1, 2] < turbine_y[i])        # (this might not be necessary)
                
                # check if x-coordinate of turbine is between the x-coordinates of the two boundary vertices
                if boundary_vertices[j, 1] < turbine_x[i] < boundary_vertices[j+1, 1] || boundary_vertices[j, 1] > turbine_x[i] > boundary_vertices[j+1, 1]

                    # check to see if the turbine is below the boundary
                    if turbine_y[i] < (boundary_vertices[j+1, 2] - boundary_vertices[j, 2]) / (boundary_vertices[j+1, 1] - boundary_vertices[j, 1]) * (turbine_x[i] - boundary_vertices[j, 1]) + boundary_vertices[j, 2]
                    
                        # the vertical ray intersects the boundary
                        intersection_counter += 1

                    end

                end

            end

            # define the vector from the turbine to the second point of the face
            turbine_to_second_facepoint = boundary_vertices[j+1, :] - [turbine_x[i]; turbine_y[i]]

            # find perpendicular distance from turbine to current face (vector projection)
            boundary_vector = boundary_vertices[j+1, :] - boundary_vertices[j, :]
            
            # check if perpendicular distance is the shortest
            if sum(boundary_vector .* -turbine_to_first_facepoint) > 0 && sum(boundary_vector .* turbine_to_second_facepoint) > 0
                
                # perpendicular distance from turbine to face
                turbine_to_face_distance[j] = abs(sum(turbine_to_first_facepoint .* boundary_normals[j,:]))
            
            # check if distance to first facepoint is shortest
            elseif sum(boundary_vector .* -turbine_to_first_facepoint) <= 0

                # distance from turbine to first facepoint
                turbine_to_face_distance[j] = sqrt(sum(turbine_to_first_facepoint.^2))

            # distance to second facepoint is shortest
            else

                # distance from turbine to second facepoint
                turbine_to_face_distance[j] = sqrt(sum(turbine_to_second_facepoint.^2))

            end
            
            # reset for next face iteration
            turbine_to_first_facepoint = turbine_to_second_facepoint        # (for efficiency, so we don't have to recalculate for the same vertex twice)
                
        end

        # magnitude of the constraint value
        c[i] = -ff.smooth_max_ndim(-turbine_to_face_distance)

        # sign of the constraint value (- is inside, + is outside)
        if mod(intersection_counter, 2) == 1
            c[i] = -c[i]
        end

    end

    return c
>>>>>>> 86ebc5ad

end<|MERGE_RESOLUTION|>--- conflicted
+++ resolved
@@ -102,7 +102,6 @@
 
 
 """
-<<<<<<< HEAD
     splined_boundary(boundary_vertices,turbine_x,turbine_y)
 
 calculate the distance from each turbine to a closed boundary made up of zero or
@@ -128,7 +127,10 @@
     # Read in boundary
     # Spline sides
     # Use UpDwnYVals()
-=======
+
+end 
+
+"""
     ray_trace_boundary(boundary_vertices,boundary_normals,turbine_x,turbine_y)
 
 Calculate the distance from each turbine to the nearest point on the boundary. 
@@ -229,6 +231,5 @@
     end
 
     return c
->>>>>>> 86ebc5ad
 
 end