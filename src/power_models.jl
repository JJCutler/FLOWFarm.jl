include("turbines.jl")
include("wind_resources.jl")

abstract type AbstractPowerModel end

struct ConstantCp{TF} <: AbstractPowerModel
    cp::TF
    generator_efficiency::TF
end

struct PowerCurveCubic{TF} <: AbstractPowerModel
    cut_in_speed::TF
    cut_out_speed::TF
    rated_speed::TF
    rated_power::TF
end

function calculate_turbine_power(turbine::AbstractTurbine, farmstate::SingleWindFarmState, wind_model::AbstractWindResourceModel, power_model::ConstantCp)

    id = turbine.id
    cp = power_model.cp[1]
    generator_efficiency = power_model.generator_efficiency[1]
    air_density = wind_model.air_density
    rotor_diameter = turbine.rotor_diameter[1]
    rotor_area = pi*(rotor_diameter^2)/4.0
    wt_velocity = farmstate.turbine_inflow_velcities[turbine.id[1]]

    wt_power = generator_efficiency*(0.5*air_density*rotor_area*cp*wt_velocity^3)

    return wt_power

end

<<<<<<< HEAD

# function calculate_turbine_power(turbine::AbstractTurbine, farmstate::SingleWindFarmState, wind_model::AbstractWindResourceModel, power_model::PowerCurveCubic)
#
#     id = turbine.id
#
#     cut_in_speed = power_model.cut_in_speed
#     cut_out_speed = power_model.cut_out_speed
#     rated_speed = power_model.rated_speed
#     rated_power = power_model.rated_power
#
#     generator_efficiency = power_model.generator_efficiency[1]
#     rotor_diameter = turbine.rotor_diameter[1]
#     rotor_area = pi*(rotor_diameter^2)/4.0
#     wt_velocity = farmstate.turbine_inflow_velcities[turbine.id[1]]
#
#     wt_power = generator_efficiency*(0.5*air_density*rotor_area*cp*wt_velocity^3)
#
#     return wt_power
#
# end
=======
function calculate_aep(windfarm::AbstractWindFarmModel)

end
>>>>>>> 512694eb
<|MERGE_RESOLUTION|>--- conflicted
+++ resolved
@@ -31,8 +31,6 @@
 
 end
 
-<<<<<<< HEAD
-
 # function calculate_turbine_power(turbine::AbstractTurbine, farmstate::SingleWindFarmState, wind_model::AbstractWindResourceModel, power_model::PowerCurveCubic)
 #
 #     id = turbine.id
@@ -52,8 +50,7 @@
 #     return wt_power
 #
 # end
-=======
+
 function calculate_aep(windfarm::AbstractWindFarmModel)
 
-end
->>>>>>> 512694eb
+end