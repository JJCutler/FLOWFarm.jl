--- conflicted
+++ resolved
@@ -297,7 +297,6 @@
     aU = model.aU
     bU = model.bU
 
-<<<<<<< HEAD
     # aU is given in degrees when it should be radians
     aU = deg2rad(aU)
 
@@ -353,7 +352,6 @@
         dyt = turbine_y[downstream_turbine_id]-(turbine_y[upstream_turbine_id]+deflection_y)
         dzt = (turbine_z[downstream_turbine_id]+hub_height[downstream_turbine_id])-(turbine_z[upstream_turbine_id]+hub_height[upstream_turbine_id]+deflection_z)
 
-    
         posz = turbine_z[downstream_turbine_id] + hub_height[downstream_turbine_id] # finds the z coordinate of the turbine hub
 
         if dxt < 0.
@@ -364,7 +362,6 @@
             wake_center_y = (turbine_y[upstream_turbine_id]+deflection_y)
             wake_center_z = (turbine_z[upstream_turbine_id]+hub_height[upstream_turbine_id]+deflection_z)
 
-        
             # calculate the diameter of the wake in each of the three zones (at the specified dx)
             # after calculating the size of the wake the model will then find its overlap with the turbine
 
@@ -377,8 +374,7 @@
                 area = pi*(rotor_diameter[downstream_turbine_id]^2)/4
                 ovlp[i] = overlap/area
             end
-
-        
+ 
             Rw = Dw./2 # radius of the wake zones
 
             # equations (15, 16, and 17) from the paper calculated for all 3 zones
@@ -393,55 +389,17 @@
             mU3 = MU[3]/(cos(aU+bU*turbine_yaw[upstream_turbine_id]))
             c3 = (dt/(dt+2.0*ke*mU3*dxt))^2
 
-=======
-    dx = locx-turbine_x[upstream_turbine_id]
-    dy = locy-(turbine_y[upstream_turbine_id]+deflection_y)
-    dz = locz-(turbine_z[upstream_turbine_id]+hub_height[upstream_turbine_id]+deflection_z)
-
-    if dx < 0.
-        c = 0.0
-    else
-        del = sqrt(dy^2+dz^2) #distance from wake center to the point of interest
-
-        # calculate the diameter of the wake in each of the three zones (at the specified dx)
-        Dw = zeros(3)
-        for i = 1:3
-            Dw[i] = max(dt+2*ke*me[i]*dx,0) # equation (13) from the paper
->>>>>>> 489563e8
         end
 
-<<<<<<< HEAD
         # losses calculated for all 3 zones with equation [14] from the paper
         loss1 = 2.0*turbine_ai[upstream_turbine_id]*c1*ovlp[1]
         loss2 = 2.0*turbine_ai[upstream_turbine_id]*c2*ovlp[2]
         loss3 = 2.0*turbine_ai[upstream_turbine_id]*c3*ovlp[3]
 
-    
+        # losses of 3 zones are summed to get total loss
         loss = loss1 + loss2 + loss3
     end
 
-=======
-        # calculate the coefficient c of the appropriate wake zone:
-        if del >= Rw[3]
-            c = 0.0
-        else
-            # equations (15, 16, and 17) from the paper
-            if del < Rw[1]
-                MUi = MU[1]
-            elseif del < Rw[2]
-                MUi = MU[2]
-            elseif del < Rw[3]
-                MUi = MU[3]
-            end
-            mU = MUi/(cos(aU+bU*turbine_yaw[upstream_turbine_id]))
-            c = (dt/(dt+2.0*ke*mU*dx))^2
-        end
-
-    end
-
-    loss = 2.0*turbine_ai[upstream_turbine_id]*c # calculate the wake loss. Equation (14) fro mthe paper
-
->>>>>>> 489563e8
     return loss
 end
 
