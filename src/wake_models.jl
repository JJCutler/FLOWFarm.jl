include("combination_models.jl")
include("turbines.jl")

abstract type AbstractWakeModel end

struct Jensen <: AbstractWakeModel
    alpha
end

struct Multizone <: AbstractWakeModel
    me
    ke
    MU
    aU
    bU
end

struct Gauss <: AbstractWakeModel
    version
    # for version==2014
    k_star
    # for version==2016
    turbulence_intensity
    horizontal_spread_rate
    vertical_spread_rate
    alpha_star
    beta_star
end

function wake_model(loc, deflection, model::Jensen, turbine::Turbine)
    """the original jensen wake model, from the paper: "A Note on Wind
    Generator Interaction" by N.O. Jensen (1983)"""
    # pull out the deflection distances in y (cross stream) and z (up and down)
    deflection_y = deflection[1]
    deflection_z = deflection[2]

    # find delta x, y, and z. dx is the downstream distance from the turbine to
    # the point of interest. dy and dz are the distances from the point of interest
    # and the wake center (in y and z)
    dx = loc[1]-turbine.coord.x
    dy = loc[2]-(turbine.coord.y+deflection_y)
    dz = loc[3]-(turbine.coord.z+turbine.hub_height+deflection_z)

    r0 = turbine.rotor_diameter/2.0 #turbine rotor radius
    del = sqrt(dy^2+dz^2) #distance from wake center to the point of interest
    r = model.alpha*dx + r0 #figure (1) from the paper

    if dx < 0.
        loss = 0.0
    else
        if del > r #if you're outside the wake
            loss = 0.0
        else # if you're inside the wake
            loss = 2.0*turbine.aI*(r0/(r0+model.alpha*dx))^2 #equation (2) from the paper
        end
    end
    return loss
end


function wake_model(loc, deflection, model::Multizone, turbine::Turbine)
    """The original multizone "FLORIS" wake model, from the paper:
    "Wind plant power optimization through yaw control using a parametric model
    for wake effects—a CFD simulation study" by Gebraad et al. (2014)"""

    Dt = turbine.rotor_diameter
    # extract model parameters
    ke = model.ke
    me = model.me
    MU = model.MU
    aU = model.aU
    bU = model.bU
    # pull out the deflection distances in y (cross stream) and z (up and down)
    deflection_y = deflection[1]
    deflection_z = deflection[2]

    # find delta x, y, and z. dx is the downstream distance from the turbine to
    # the point of interest. dy and dz are the distances from the point of interest
    # and the wake center (in y and z)
    dx = loc[1]-turbine.coord.x
    dy = loc[2]-(turbine.coord.y+deflection_y)
    dz = loc[3]-(turbine.coord.z+turbine.hub_height+deflection_z)

    if dx < 0.
        c = 0.0
    else
        del = sqrt(dy^2+dz^2) #distance from wake center to the point of interest

        # calculate the diameter of the wake in each of the three zones (at the specified dx)
        Dw = zeros(3)
        for i = 1:3
            Dw[i] = max(Dt+2*ke*me[i]*dx,0) # equation (13) from the paper
        end
        Rw = Dw./2 # radius of the wake zones
        # calculate the coefficient c of the appropriate wake zone:
        # equations (15, 16, and 17) from the paper
        if del < Rw[1]
            mU = MU[1]/(cos(aU+bU*turbine.gamma))
            c = (Dt/(Dt+2.0*ke*mU*dx))^2
        elseif del < Rw[2]
            mU = MU[2]/(cos(aU+bU*turbine.gamma))
            c = (Dt/(Dt+2.0*ke*mU*dx))^2
        elseif del < Rw[3]
            mU = MU[3]/(cos(aU+bU*turbine.gamma))
            c = (Dt/(Dt+2.0*ke*mU*dx))^2
        else
            c = 0.0
        end
    end
    loss = 2.0*turbine.aI*c # calculate the wake loss. Equation (14) fro mthe paper
    return loss
end


function wake_model(loc, deflection, model::Gauss, turbine::Turbine)

    deflection_y = deflection[1]
    deflection_z = deflection[2]

    dx = loc[1]-turbine.coord.x
    dy = loc[2]-(turbine.coord.y+deflection_y)
    dz = loc[3]-(turbine.coord.z+turbine.hub_height+deflection_z)

<<<<<<< HEAD
    Dt = turbine.rotor_diameter

    """This is just a simple Gaussian model, needs to be replaced with the full
    Bastankhah"""
    k = 0.0325
    CT = 8.0/9.0
    sigma = k*dx + Dt/sqrt(8.0)
    loss = (1.0-sqrt(1.0-CT/(8*sigma^2/(Dt^2))))*exp(-1.0/2.0*(dy/sigma)^2)
    return loss
end


"""total loss from every turbine at a single point"""

function wake_model(loc, deflection, model::AbstractWakeModel, farm::Array{turbine::Turbine,1})
    loss_vec = zeros(length(deflection))
    for (i,turbine) in enumerate(farm)
        loss_vec[i] = wake_model(loc, deflection[i], model, turbine)
    end
    loss = combination_model(loss_vec)
    return loss
=======
    # extract turbine properties
    Dt = turbine.rotor_diameter
    yaw = turbine.yaw
    ct = turbine.ct

    as = model.alpha_star
    bs = model.beta_star
    TI = model.turbulence_intensity

    # extract model parameters
    ks = model.k_star       # wake spread rate (k* in 2014 paper)
    TI = model.turbulence_intensity
    ky = model.horizontal_spread_rate
    kz = model.vertical_spread_rate
    as = model.alpha_star
    bs = model.beta_star

    if model.version == 2014
      """The Gaussian wake model presented by Bastankhah and Porte-Agel in
      the paper: "A new analytical model for wind-turbine wakes" (2014)"""

      # calculate beta (paper eq: 6)
      beta = 0.5*(1.0+sqrt(1.0-ct))/sqrt(1.0-ct)

      # calculate the length of the potential core (2016 paper eq: 7.3)
      x0 = ((1.0+sqrt(1.0+ct)))/(sqrt(2.0)*as*TI+bs*(1.0-sqrt(1.0-ct)))

      # calculate loss (paper eq: 23)
      enum =((dz/Dt)^2+(dy/Dt)^2)
      if dx > x0
        denom = (ks*dx/Dt+0.2*sqrt(beta))^2
      else
        denom = (ks*x0/Dt+0.2*sqrt(beta))^2
      end
      loss = (1.0 - sqrt(1.0-ct/(8.0*denom)))*exp(-enum/(2.0*denom))

    elseif model.version == 2016
      """The Gaussian wake model presented by Bastankhah and Porte-Agel in
      the paper: "Experimental and theoretical study of wind turbine wakes
      in yawed conditions" (2016)"""

      # calculate the length of the potential core (paper eq: 7.3)
      x0 = (cos(yaw)*(1+sqrt(1+ct)))/(sqrt(2)*as*TI+bs*(1-sqrt(1-ct)))

      # calculate wake spread
      if dx > x0

        # calculate horizontal wake spread (paper eq: 7.2)
        sigma_y = Dt*(ky*dx/Dt+cos(yaw)/sqrt(8))

        # calculate vertical wake spread (paper eq: 7.2)
        sigma_z = Dt*(kz*dx/Dt+1/sqrt(8))

      else # linear interpolation in the near wakes

        # calculate horizontal wake spread
        sigma_y = Dt*(ky*x0/Dt+cos(yaw)/sqrt(8))

        # calculate vertical wake spread
        sigma_z = Dt*(kz*x0/Dt+1/sqrt(8))

      end

      # calculate velocity deficit
      ey = exp(-0.5*(dy/sigma_y)^2)
      ez = exp(-0.5*(dz/sigma_z)^2)

      loss = (1-sqrt(1-ct*cos(yaw)/(8*(sigma_y*sigma_z/Dt^2))))*ey*ez

    end
>>>>>>> 3841d625
end<|MERGE_RESOLUTION|>--- conflicted
+++ resolved
@@ -121,29 +121,6 @@
     dy = loc[2]-(turbine.coord.y+deflection_y)
     dz = loc[3]-(turbine.coord.z+turbine.hub_height+deflection_z)
 
-<<<<<<< HEAD
-    Dt = turbine.rotor_diameter
-
-    """This is just a simple Gaussian model, needs to be replaced with the full
-    Bastankhah"""
-    k = 0.0325
-    CT = 8.0/9.0
-    sigma = k*dx + Dt/sqrt(8.0)
-    loss = (1.0-sqrt(1.0-CT/(8*sigma^2/(Dt^2))))*exp(-1.0/2.0*(dy/sigma)^2)
-    return loss
-end
-
-
-"""total loss from every turbine at a single point"""
-
-function wake_model(loc, deflection, model::AbstractWakeModel, farm::Array{turbine::Turbine,1})
-    loss_vec = zeros(length(deflection))
-    for (i,turbine) in enumerate(farm)
-        loss_vec[i] = wake_model(loc, deflection[i], model, turbine)
-    end
-    loss = combination_model(loss_vec)
-    return loss
-=======
     # extract turbine properties
     Dt = turbine.rotor_diameter
     yaw = turbine.yaw
@@ -214,5 +191,4 @@
       loss = (1-sqrt(1-ct*cos(yaw)/(8*(sigma_y*sigma_z/Dt^2))))*ey*ez
 
     end
->>>>>>> 3841d625
 end